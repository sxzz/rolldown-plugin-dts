--- conflicted
+++ resolved
@@ -17,6 +17,9 @@
       '@babel/types':
         specifier: ^7.28.4
         version: 7.28.4
+      '@ts-macro/tsc':
+        specifier: ^0.3.6
+        version: 0.3.6(rollup@4.50.0)
       ast-kit:
         specifier: ^2.1.2
         version: 2.1.2
@@ -41,17 +44,7 @@
         version: 2.2.4
       '@sxzz/test-utils':
         specifier: ^0.5.10
-<<<<<<< HEAD
         version: 0.5.10(@ts-macro/language-plugin@0.3.6(rollup@4.50.0))(@volar/typescript@2.4.23)(esbuild@0.25.9)(rolldown@1.0.0-beta.37)(rollup@4.50.0)(typescript@5.9.2)(vitest@3.2.4(@types/debug@4.1.12)(@types/node@24.3.1)(jiti@2.5.1)(lightningcss@1.29.3)(tsx@4.20.3)(yaml@2.8.1))
-      '@ts-macro/language-plugin':
-        specifier: ^0.3.6
-        version: 0.3.6(rollup@4.50.0)
-      '@ts-macro/tsc':
-        specifier: ^0.3.6
-        version: 0.3.6(rollup@4.50.0)
-=======
-        version: 0.5.10(@volar/typescript@2.4.23)(esbuild@0.25.9)(rolldown@1.0.0-beta.37)(rollup@4.50.1)(typescript@5.9.2)(vitest@3.2.4(@types/debug@4.1.12)(@types/node@24.3.1)(jiti@2.5.1)(lightningcss@1.29.3)(tsx@4.20.3)(yaml@2.8.1))
->>>>>>> f3887850
       '@types/babel__generator':
         specifier: ^7.27.0
         version: 7.27.0
@@ -86,11 +79,7 @@
         specifier: ^3.6.2
         version: 3.6.2
       rolldown:
-<<<<<<< HEAD
-        specifier: ^1.0.0-beta.36
-=======
         specifier: ^1.0.0-beta.37
->>>>>>> f3887850
         version: 1.0.0-beta.37
       rollup-plugin-dts:
         specifier: ^6.2.3
@@ -405,14 +394,14 @@
   '@jridgewell/sourcemap-codec@1.5.5':
     resolution: {integrity: sha512-cYQ9310grqxueWbl+WuIUIaiUaDcj7WOq5fVhEljNVgRfOUhY9fy2zTvfoqWsnebh8Sl70VScFbICvJnLKB0Og==}
 
-  '@jridgewell/trace-mapping@0.3.31':
-    resolution: {integrity: sha512-zzNR+SdQSDJzc8joaeP8QQoCQr8NuYx2dIIytl1QeBEZHJ9uW6hebsrYgbz8hJwUQao3TWCMtmfV8Nu1twOLAw==}
+  '@jridgewell/trace-mapping@0.3.30':
+    resolution: {integrity: sha512-GQ7Nw5G2lTu/BtHTKfXhKHok2WGetd4XYcVKGx00SjAk8GMwgJM3zr6zORiPGuOE+/vkc90KtTosSSvaCjKb2Q==}
 
   '@napi-rs/wasm-runtime@0.2.12':
     resolution: {integrity: sha512-ZVWUcfwY4E/yPitQJl481FjFo3K22D6qF0DuFH6Y/nbnE11GY5uguDxZMGXPQ8WQ0128MXQD7TnfHyK4oWoIJQ==}
 
-  '@napi-rs/wasm-runtime@1.0.4':
-    resolution: {integrity: sha512-+ZEtJPp8EF8h4kN6rLQECRor00H7jtDgBVtttIUoxuDkXLiQMaSBqju3LV/IEsMvqVG5pviUvR4jYhIA1xNm8w==}
+  '@napi-rs/wasm-runtime@1.0.3':
+    resolution: {integrity: sha512-rZxtMsLwjdXkMUGC3WwsPwLNVqVqnTJT6MNIB6e+5fhMcSCPP0AOsNWuMQ5mdCq6HNjs/ZeWAEchpqeprqBD2Q==}
 
   '@nodelib/fs.scandir@2.1.5':
     resolution: {integrity: sha512-vq24Bq3ym5HEQm2NKCr3yXDwjc7vTsEThRDnkp2DK9p1uqLR+DHurm/NOTo0KG7HYHU7eppKZj3MyqYuMBf62g==}
@@ -765,7 +754,6 @@
       typescript:
         optional: true
 
-<<<<<<< HEAD
   '@ts-macro/language-plugin@0.3.6':
     resolution: {integrity: sha512-mI9KQ6OSpP+PmPV0sAlKp6Nd0s9G8i7VEm0rsQk2fiEC1fozAmYqO5P6/axj47kJKAPm1V3QsgqGrz36OpJP+g==}
 
@@ -775,10 +763,6 @@
 
   '@tybys/wasm-util@0.10.0':
     resolution: {integrity: sha512-VyyPYFlOMNylG45GoAe0xDoLwWuowvf92F9kySqzYh8vmYm7D2u4iUJKa1tOUpS70Ku13ASrOkS4ScXFsTaCNQ==}
-=======
-  '@tybys/wasm-util@0.10.1':
-    resolution: {integrity: sha512-9tTaPJLSiejZKx+Bmog4uSubteqTvFrVrURwkmHixBo0G4seD0zUxp98E1DzUBJxLQ3NPwXrGKDiVjwx/DpPsg==}
->>>>>>> f3887850
 
   '@types/babel__generator@7.27.0':
     resolution: {integrity: sha512-ufFd2Xi92OAVPYsy+P4n7/U7e68fex0+Ee8gSG9KX7eo084CWiQ4sdxktvdl0bOPupXtVJPY19zk6EwWqUQ8lg==}
@@ -1325,13 +1309,8 @@
       oxc-resolver:
         optional: true
 
-<<<<<<< HEAD
   electron-to-chromium@1.5.214:
     resolution: {integrity: sha512-TpvUNdha+X3ybfU78NoQatKvQEm1oq3lf2QbnmCEdw+Bd9RuIAY+hJTvq1avzHM0f7EJfnH3vbCnbzKzisc/9Q==}
-=======
-  electron-to-chromium@1.5.217:
-    resolution: {integrity: sha512-Pludfu5iBxp9XzNl0qq2G87hdD17ZV7h5T4n6rQXDi3nCyloBV3jreE9+8GC6g4X/5yxqVgXEURpcLtM0WS4jA==}
->>>>>>> f3887850
 
   empathic@2.0.0:
     resolution: {integrity: sha512-i6UzDscO/XfAcNYD75CfICkmfLedpyPDdozrLMmQc5ORaQcdMoc21OnlEylMIqI7U8eniKrPMxxtj8k0vhmJhA==}
@@ -2034,6 +2013,10 @@
   micromatch@4.0.8:
     resolution: {integrity: sha512-PXwfBhYu0hBCPw8Dn0E+WDYb7af3dSLVWKi3HGv84IdF4TyFoC0ysxFd0Goxw7nSv4T/PzEJQxsYsEiFCKo2BA==}
     engines: {node: '>=8.6'}
+
+  min-indent@1.0.1:
+    resolution: {integrity: sha512-I9jwMn07Sy/IwOj3zVkVik2JTvgpaykDZEigL6Rx6N9LbMywwUSMtxET+7lVoDLLd3O3IXwJwvuuns8UB/HeAg==}
+    engines: {node: '>=4'}
 
   minimatch@10.0.3:
     resolution: {integrity: sha512-IPZ167aShDZZUMdRk66cyQAW3qr0WzbHkPdMYa8bzZhlHhO3jALbKdxcaak7W9FfT2rZNpQuUu4Od7ILEpXSaw==}
@@ -2324,8 +2307,8 @@
   std-env@3.9.0:
     resolution: {integrity: sha512-UGvjygr6F6tpH7o2qyqR6QYpwraIjKSdtzyBdyytFOHmPZY917kwdwLG0RbOjWOnKmnm3PeHjaoLLMie7kPLQw==}
 
-  strip-indent@4.1.0:
-    resolution: {integrity: sha512-OA95x+JPmL7kc7zCu+e+TeYxEiaIyndRx0OrBcK2QPPH09oAndr2ALvymxWA+Lx1PYYvFUm4O63pRkdJAaW96w==}
+  strip-indent@4.0.0:
+    resolution: {integrity: sha512-mnVSV2l+Zv6BLpSD/8V87CW/y9EmmbYzGCIavsnsI6/nwn26DwffM/yztm30Z/I2DY9wdS3vXVCMnHDgZaVNoA==}
     engines: {node: '>=12'}
 
   strip-json-comments@3.1.1:
@@ -2628,7 +2611,7 @@
       '@babel/parser': 7.28.4
       '@babel/types': 7.28.4
       '@jridgewell/gen-mapping': 0.3.13
-      '@jridgewell/trace-mapping': 0.3.31
+      '@jridgewell/trace-mapping': 0.3.30
       jsesc: 3.1.0
 
   '@babel/helper-string-parser@7.27.1': {}
@@ -2842,13 +2825,13 @@
   '@jridgewell/gen-mapping@0.3.13':
     dependencies:
       '@jridgewell/sourcemap-codec': 1.5.5
-      '@jridgewell/trace-mapping': 0.3.31
+      '@jridgewell/trace-mapping': 0.3.30
 
   '@jridgewell/resolve-uri@3.1.2': {}
 
   '@jridgewell/sourcemap-codec@1.5.5': {}
 
-  '@jridgewell/trace-mapping@0.3.31':
+  '@jridgewell/trace-mapping@0.3.30':
     dependencies:
       '@jridgewell/resolve-uri': 3.1.2
       '@jridgewell/sourcemap-codec': 1.5.5
@@ -2857,14 +2840,14 @@
     dependencies:
       '@emnapi/core': 1.5.0
       '@emnapi/runtime': 1.5.0
-      '@tybys/wasm-util': 0.10.1
-    optional: true
-
-  '@napi-rs/wasm-runtime@1.0.4':
+      '@tybys/wasm-util': 0.10.0
+    optional: true
+
+  '@napi-rs/wasm-runtime@1.0.3':
     dependencies:
       '@emnapi/core': 1.5.0
       '@emnapi/runtime': 1.5.0
-      '@tybys/wasm-util': 0.10.1
+      '@tybys/wasm-util': 0.10.0
     optional: true
 
   '@nodelib/fs.scandir@2.1.5':
@@ -2974,7 +2957,7 @@
 
   '@rolldown/binding-wasm32-wasi@1.0.0-beta.37':
     dependencies:
-      '@napi-rs/wasm-runtime': 1.0.4
+      '@napi-rs/wasm-runtime': 1.0.3
     optional: true
 
   '@rolldown/binding-win32-arm64-msvc@1.0.0-beta.37':
@@ -3097,11 +3080,7 @@
     dependencies:
       '@prettier/plugin-oxc': 0.0.4
 
-<<<<<<< HEAD
   '@sxzz/test-utils@0.5.10(@ts-macro/language-plugin@0.3.6(rollup@4.50.0))(@volar/typescript@2.4.23)(esbuild@0.25.9)(rolldown@1.0.0-beta.37)(rollup@4.50.0)(typescript@5.9.2)(vitest@3.2.4(@types/debug@4.1.12)(@types/node@24.3.1)(jiti@2.5.1)(lightningcss@1.29.3)(tsx@4.20.3)(yaml@2.8.1))':
-=======
-  '@sxzz/test-utils@0.5.10(@volar/typescript@2.4.23)(esbuild@0.25.9)(rolldown@1.0.0-beta.37)(rollup@4.50.1)(typescript@5.9.2)(vitest@3.2.4(@types/debug@4.1.12)(@types/node@24.3.1)(jiti@2.5.1)(lightningcss@1.29.3)(tsx@4.20.3)(yaml@2.8.1))':
->>>>>>> f3887850
     dependencies:
       tinyglobby: 0.2.15
       unplugin-utils: 0.2.5
@@ -3111,7 +3090,6 @@
       '@volar/typescript': 2.4.23
       esbuild: 0.25.9
       rolldown: 1.0.0-beta.37
-<<<<<<< HEAD
       rollup: 4.50.0
       typescript: 5.9.2
 
@@ -3134,12 +3112,6 @@
       - rollup
 
   '@tybys/wasm-util@0.10.0':
-=======
-      rollup: 4.50.1
-      typescript: 5.9.2
-
-  '@tybys/wasm-util@0.10.1':
->>>>>>> f3887850
     dependencies:
       tslib: 2.8.1
     optional: true
@@ -3545,11 +3517,7 @@
   browserslist@4.25.4:
     dependencies:
       caniuse-lite: 1.0.30001741
-<<<<<<< HEAD
       electron-to-chromium: 1.5.214
-=======
-      electron-to-chromium: 1.5.217
->>>>>>> f3887850
       node-releases: 2.0.20
       update-browserslist-db: 1.1.3(browserslist@4.25.4)
 
@@ -3695,11 +3663,7 @@
 
   dts-resolver@2.1.2: {}
 
-<<<<<<< HEAD
   electron-to-chromium@1.5.214: {}
-=======
-  electron-to-chromium@1.5.217: {}
->>>>>>> f3887850
 
   empathic@2.0.0: {}
 
@@ -3942,7 +3906,7 @@
       regexp-tree: 0.1.27
       regjsparser: 0.12.0
       semver: 7.7.2
-      strip-indent: 4.1.0
+      strip-indent: 4.0.0
 
   eslint-plugin-unused-imports@4.2.0(@typescript-eslint/eslint-plugin@8.42.0(@typescript-eslint/parser@8.42.0(eslint@9.35.0(jiti@2.5.1))(typescript@5.9.2))(eslint@9.35.0(jiti@2.5.1))(typescript@5.9.2))(eslint@9.35.0(jiti@2.5.1)):
     dependencies:
@@ -4624,6 +4588,8 @@
       braces: 3.0.3
       picomatch: 2.3.1
 
+  min-indent@1.0.1: {}
+
   minimatch@10.0.3:
     dependencies:
       '@isaacs/brace-expansion': 5.0.0
@@ -4821,11 +4787,7 @@
 
   reusify@1.1.0: {}
 
-<<<<<<< HEAD
-  rolldown-plugin-dts@0.16.2(@typescript/native-preview@7.0.0-dev.20250910.1)(rolldown@1.0.0-beta.37)(typescript@5.9.2)(vue-tsc@3.0.6(typescript@5.9.2)):
-=======
   rolldown-plugin-dts@0.16.2(@typescript/native-preview@7.0.0-dev.20250911.1)(rolldown@1.0.0-beta.37)(typescript@5.9.2)(vue-tsc@3.0.6(typescript@5.9.2)):
->>>>>>> f3887850
     dependencies:
       '@babel/generator': 7.28.3
       '@babel/parser': 7.28.4
@@ -4866,17 +4828,10 @@
       '@rolldown/binding-win32-ia32-msvc': 1.0.0-beta.37
       '@rolldown/binding-win32-x64-msvc': 1.0.0-beta.37
 
-<<<<<<< HEAD
   rollup-plugin-dts@6.2.3(rollup@4.50.0)(typescript@5.9.2):
     dependencies:
       magic-string: 0.30.18
       rollup: 4.50.0
-=======
-  rollup-plugin-dts@6.2.3(rollup@4.50.1)(typescript@5.9.2):
-    dependencies:
-      magic-string: 0.30.19
-      rollup: 4.50.1
->>>>>>> f3887850
       typescript: 5.9.2
     optionalDependencies:
       '@babel/code-frame': 7.27.1
@@ -4954,7 +4909,9 @@
 
   std-env@3.9.0: {}
 
-  strip-indent@4.1.0: {}
+  strip-indent@4.0.0:
+    dependencies:
+      min-indent: 1.0.1
 
   strip-json-comments@3.1.1: {}
 
@@ -5007,15 +4964,11 @@
       picomatch: 4.0.3
       typescript: 5.9.2
 
-<<<<<<< HEAD
   ts-macro@0.3.6:
     dependencies:
       muggle-string: 0.4.1
 
-  tsdown@0.15.0(@typescript/native-preview@7.0.0-dev.20250910.1)(typescript@5.9.2)(vue-tsc@3.0.6(typescript@5.9.2)):
-=======
   tsdown@0.15.0(@typescript/native-preview@7.0.0-dev.20250911.1)(typescript@5.9.2)(vue-tsc@3.0.6(typescript@5.9.2)):
->>>>>>> f3887850
     dependencies:
       ansis: 4.1.0
       cac: 6.7.14
@@ -5025,11 +4978,7 @@
       empathic: 2.0.0
       hookable: 5.5.3
       rolldown: 1.0.0-beta.37
-<<<<<<< HEAD
-      rolldown-plugin-dts: 0.16.2(@typescript/native-preview@7.0.0-dev.20250910.1)(rolldown@1.0.0-beta.37)(typescript@5.9.2)(vue-tsc@3.0.6(typescript@5.9.2))
-=======
       rolldown-plugin-dts: 0.16.2(@typescript/native-preview@7.0.0-dev.20250911.1)(rolldown@1.0.0-beta.37)(typescript@5.9.2)(vue-tsc@3.0.6(typescript@5.9.2))
->>>>>>> f3887850
       semver: 7.7.2
       tinyexec: 1.0.1
       tinyglobby: 0.2.15
